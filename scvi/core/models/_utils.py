import logging
import os
import pickle
from typing import Optional

import numpy as np
import pandas as pd
import torch
from anndata import read
from collections.abc import Iterable as IterableClass

from scvi._compat import Literal
from scvi._utils import track
from scvi.core.utils import DifferentialComputation

logger = logging.getLogger(__name__)


def _load_saved_files(
    dir_path: str,
    load_adata: bool,
    map_location: Optional[Literal["cpu", "cuda"]] = None,
):
    """Helper to load saved files."""
    setup_dict_path = os.path.join(dir_path, "attr.pkl")
    adata_path = os.path.join(dir_path, "adata.h5ad")
    varnames_path = os.path.join(dir_path, "var_names.csv")
    model_path = os.path.join(dir_path, "model_params.pt")

    if os.path.exists(adata_path) and load_adata:
        adata = read(adata_path)
    elif not os.path.exists(adata_path) and load_adata:
        raise ValueError("Save path contains no saved anndata and no adata was passed.")
    else:
        adata = None

    var_names = np.genfromtxt(varnames_path, delimiter=",", dtype=str)

    with open(setup_dict_path, "rb") as handle:
        attr_dict = pickle.load(handle)

    scvi_setup_dict = attr_dict.pop("scvi_setup_dict_")

    model_state_dict = torch.load(model_path, map_location=map_location)

    return scvi_setup_dict, attr_dict, var_names, model_state_dict, adata


def _initialize_model(cls, adata, attr_dict, use_cuda):
    """Helper to initialize a model."""
    if "init_params_" not in attr_dict.keys():
        raise ValueError(
            "No init_params_ were saved by the model. Check out the "
            "developers guide if creating custom models."
        )
    # get the parameters for the class init signiture
    init_params = attr_dict.pop("init_params_")

    # update use_cuda from the saved model
    init_params["use_cuda"] = use_cuda

    # grab all the parameters execept for kwargs (is a dict)
    non_kwargs = {k: v for k, v in init_params.items() if not isinstance(v, dict)}
    # expand out kwargs
    kwargs = {k: v for k, v in init_params.items() if isinstance(v, dict)}
    kwargs = {k: v for (i, j) in kwargs.items() for (k, v) in j.items()}
    model = cls(adata, **non_kwargs, **kwargs)

    return model


def _validate_var_names(adata, source_var_names):

    user_var_names = adata.var_names.astype(str)
    if not np.array_equal(source_var_names, user_var_names):
        logger.warning(
            "var_names for adata passed in does not match var_names of "
            "adata used to train the model. For valid results, the vars "
            "need to be the same and in the same order as the adata used to train the model."
        )


def _de_core(
    adata,
    model_fn,
    groupby,
    group1,
    group2,
    idx1,
    idx2,
    all_stats,
    all_stats_fn,
    col_names,
    mode,
    batchid1,
    batchid2,
    delta,
    batch_correction,
    fdr,
    **kwargs
):
    """Internal function for DE interface."""
    if group1 is None and idx1 is None:
        group1 = adata.obs[groupby].astype("category").cat.categories.tolist()
        if len(group1) == 1:
            raise ValueError(
                "Only a single group in the data. Can't run DE on a single group."
            )

<<<<<<< HEAD
    # if isinstance(group1, str):
    #     group1 = [group1]
=======
>>>>>>> 73e184ab
    if not isinstance(group1, IterableClass) or isinstance(group1, str):
        group1 = [group1]

    # make a temp obs key using indices
    temp_key = None
    if idx1 is not None:
        idx1 = np.asarray(idx1).ravel()
        g1_key = "one"
        obs_col = np.array(["None"] * adata.shape[0], dtype=str)
        obs_col[idx1] = g1_key
        group2 = None if idx2 is None else "two"
        if idx2 is not None:
            idx2 = np.asarray(idx2).ravel()
            obs_col[idx2] = group2
        temp_key = "_scvi_temp_de"
        adata.obs[temp_key] = obs_col
        groupby = temp_key
        group1 = [g1_key]

    df_results = []
    dc = DifferentialComputation(model_fn, adata)
    for g1 in track(
        group1,
        description="DE...",
    ):
        cell_idx1 = (adata.obs[groupby] == g1).to_numpy().ravel()
        if group2 is None:
            cell_idx2 = ~cell_idx1
        else:
            cell_idx2 = (adata.obs[groupby] == group2).to_numpy().ravel()

        all_info = dc.get_bayes_factors(
            cell_idx1,
            cell_idx2,
            mode=mode,
            delta=delta,
            batchid1=batchid1,
            batchid2=batchid2,
            use_observed_batches=not batch_correction,
            **kwargs,
        )

        if all_stats is True:
            genes_properties_dict = all_stats_fn(adata, cell_idx1, cell_idx2)
            all_info = {**all_info, **genes_properties_dict}

        res = pd.DataFrame(all_info, index=col_names)
        sort_key = "proba_de" if mode == "change" else "bayes_factor"
        res = res.sort_values(by=sort_key, ascending=False)
        if mode == "change":
            res["is_de_fdr_{}".format(fdr)] = _fdr_de_prediction(
                res["proba_de"], fdr=fdr
            )
        if idx1 is None:
            g2 = "Rest" if group2 is None else group2
            res["comparison"] = "{} vs {}".format(g1, g2)
        df_results.append(res)

    if temp_key is not None:
        del adata.obs[temp_key]

    result = pd.concat(df_results, axis=0)

    return result


def _fdr_de_prediction(posterior_probas: np.ndarray, fdr: float = 0.05):
    """Compute posterior expected FDR and tag features as DE."""
    if not posterior_probas.ndim == 1:
        raise ValueError("posterior_probas should be 1-dimensional")
    sorted_genes = np.argsort(-posterior_probas)
    sorted_pgs = posterior_probas[sorted_genes]
    cumulative_fdr = (1.0 - sorted_pgs).cumsum() / (1.0 + np.arange(len(sorted_pgs)))
    d = (cumulative_fdr <= fdr).sum()
    pred_de_genes = sorted_genes[:d]
    is_pred_de = np.zeros_like(cumulative_fdr).astype(bool)
    is_pred_de[pred_de_genes] = True
    return is_pred_de<|MERGE_RESOLUTION|>--- conflicted
+++ resolved
@@ -107,11 +107,6 @@
                 "Only a single group in the data. Can't run DE on a single group."
             )
 
-<<<<<<< HEAD
-    # if isinstance(group1, str):
-    #     group1 = [group1]
-=======
->>>>>>> 73e184ab
     if not isinstance(group1, IterableClass) or isinstance(group1, str):
         group1 = [group1]
 
